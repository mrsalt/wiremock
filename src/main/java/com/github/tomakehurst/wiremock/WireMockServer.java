--- conflicted
+++ resolved
@@ -50,10 +50,7 @@
 import com.google.common.collect.ImmutableList;
 
 import java.util.List;
-<<<<<<< HEAD
 import java.util.Map;
-=======
->>>>>>> 13eaf881
 import java.util.UUID;
 
 import static com.github.tomakehurst.wiremock.core.WireMockConfiguration.wireMockConfig;
@@ -94,13 +91,9 @@
                 this
         );
 
-<<<<<<< HEAD
         AdminRoutes adminRoutes = AdminRoutes.defaultsPlus(
              options.extensionsOfType(AdminApiExtension.class).values()
         );
-=======
-        AdminRoutes adminRoutes = AdminRoutes.defaults();
->>>>>>> 13eaf881
         AdminRequestHandler adminRequestHandler = new AdminRequestHandler(
             adminRoutes,
             wireMockApp,
