/*
 * Copyright (C) 2011 Thomas Akehurst
 *
 * Licensed under the Apache License, Version 2.0 (the "License");
 * you may not use this file except in compliance with the License.
 * You may obtain a copy of the License at
 *
 * http://www.apache.org/licenses/LICENSE-2.0
 *
 * Unless required by applicable law or agreed to in writing, software
 * distributed under the License is distributed on an "AS IS" BASIS,
 * WITHOUT WARRANTIES OR CONDITIONS OF ANY KIND, either express or implied.
 * See the License for the specific language governing permissions and
 * limitations under the License.
 */
package com.github.tomakehurst.wiremock.http;

import java.nio.charset.Charset;
import java.util.Arrays;

import static com.github.tomakehurst.wiremock.http.HttpHeaders.noHeaders;
import static com.google.common.base.Charsets.UTF_8;
import static java.net.HttpURLConnection.HTTP_NOT_FOUND;
import static java.net.HttpURLConnection.HTTP_OK;

public class Response {

	private final int status;
	private final byte[] body;
	private final HttpHeaders headers;
	private final boolean configured;
	private final Fault fault;
	private final boolean fromProxy;
	
	public static Response notConfigured() {
        Response response = new Response(HTTP_NOT_FOUND,
                (byte[]) null,
                noHeaders(),
                false,
                null,
                false);
		return response;
	}

    public static Builder response() {
        return new Builder();
    }

	public Response(int status, byte[] body, HttpHeaders headers, boolean configured, Fault fault, boolean fromProxy) {
		this.status = status;
        this.body = body;
        this.headers = headers;
        this.configured = configured;
        this.fault = fault;
        this.fromProxy = fromProxy;
	}

    public Response(int status, String body, HttpHeaders headers, boolean configured, Fault fault, boolean fromProxy) {
        this.status = status;
        this.headers = headers;
        this.body = body == null ? null : body.getBytes(encodingFromContentTypeHeaderOrUtf8());
        this.configured = configured;
        this.fault = fault;
        this.fromProxy = fromProxy;
    }

	public int getStatus() {
		return status;
	}

    public byte[] getBody() {
        return body;
    }
	
	public String getBodyAsString() {
        return new String(body, encodingFromContentTypeHeaderOrUtf8());
	}
	
	public HttpHeaders getHeaders() {
		return headers;
	}
<<<<<<< HEAD
	
	public void applyTo(HttpServletResponse httpServletResponse) {
		if (fault != null) {
            httpServletResponse.addHeader(Fault.class.getName(), fault.name());
			return;
		}
		
		httpServletResponse.setStatus(status);
		for (HttpHeader header: headers.all()) {
            for (String value: header.values()) {
                httpServletResponse.addHeader(header.key(), value);
            }
		}
		
		writeAndTranslateExceptions(httpServletResponse, body);
	}
	
	private static void writeAndTranslateExceptions(HttpServletResponse httpServletResponse, byte[] content) {
		try {	
			httpServletResponse.getOutputStream().write(content);
		} catch (IOException e) {
			throw new RuntimeException(e);
		}
	}
=======

    public Fault getFault() {
        return fault;
    }
>>>>>>> c74e06ae

    private Charset encodingFromContentTypeHeaderOrUtf8() {
        ContentTypeHeader contentTypeHeader = headers.getContentTypeHeader();
        if (contentTypeHeader.isPresent() && contentTypeHeader.encodingPart().isPresent()) {
            return Charset.forName(contentTypeHeader.encodingPart().get());
        }

        return UTF_8;
    }
	
	public boolean wasConfigured() {
		return configured;
	}

    public boolean isFromProxy() {
        return fromProxy;
    }

    @Override
    public String toString() {
        return "Response [status=" + status + ", body=" + Arrays.toString(body) + ", headers=" + headers
                + ", configured=" + configured + ", fault=" + fault + ", fromProxy=" + fromProxy + "]";
    }

    public static class Builder {
        private int status = HTTP_OK;
        private byte[] body;
        private String bodyString;
        private HttpHeaders headers = new HttpHeaders();
        private boolean configured = true;
        private Fault fault;
        private boolean fromProxy;

        public Builder status(int status) {
            this.status = status;
            return this;
        }

        public Builder body(byte[] body) {
            this.body = body;
            ensureOnlyOneBodySet();
            return this;
        }

        public Builder body(String body) {
            this.bodyString = body;
            ensureOnlyOneBodySet();
            return this;
        }

        private void ensureOnlyOneBodySet() {
            if (body != null && bodyString != null) {
                throw new IllegalStateException("Body should either be set as a String or byte[], not both");
            }
        }

        public Builder headers(HttpHeaders headers) {
            this.headers = headers == null ? noHeaders() : headers;
            return this;
        }

        public Builder configured(boolean configured) {
            this.configured = configured;
            return this;
        }

        public Builder fault(Fault fault) {
            this.fault = fault;
            return this;
        }

        public Builder fromProxy(boolean fromProxy) {
            this.fromProxy = fromProxy;
            return this;
        }

        public Response build() {
            if (body != null) {
                return new Response(status, body, headers, configured, fault, fromProxy);
            } else if (bodyString != null) {
                return new Response(status, bodyString, headers, configured, fault, fromProxy);
            } else {
                return new Response(status, new byte[0], headers, configured, fault, fromProxy);
            }
        }
    }

}<|MERGE_RESOLUTION|>--- conflicted
+++ resolved
@@ -79,37 +79,10 @@
 	public HttpHeaders getHeaders() {
 		return headers;
 	}
-<<<<<<< HEAD
-	
-	public void applyTo(HttpServletResponse httpServletResponse) {
-		if (fault != null) {
-            httpServletResponse.addHeader(Fault.class.getName(), fault.name());
-			return;
-		}
-		
-		httpServletResponse.setStatus(status);
-		for (HttpHeader header: headers.all()) {
-            for (String value: header.values()) {
-                httpServletResponse.addHeader(header.key(), value);
-            }
-		}
-		
-		writeAndTranslateExceptions(httpServletResponse, body);
-	}
-	
-	private static void writeAndTranslateExceptions(HttpServletResponse httpServletResponse, byte[] content) {
-		try {	
-			httpServletResponse.getOutputStream().write(content);
-		} catch (IOException e) {
-			throw new RuntimeException(e);
-		}
-	}
-=======
 
     public Fault getFault() {
         return fault;
     }
->>>>>>> c74e06ae
 
     private Charset encodingFromContentTypeHeaderOrUtf8() {
         ContentTypeHeader contentTypeHeader = headers.getContentTypeHeader();
