/*
 * Copyright (C) 2011 Thomas Akehurst
 *
 * Licensed under the Apache License, Version 2.0 (the "License");
 * you may not use this file except in compliance with the License.
 * You may obtain a copy of the License at
 *
 * http://www.apache.org/licenses/LICENSE-2.0
 *
 * Unless required by applicable law or agreed to in writing, software
 * distributed under the License is distributed on an "AS IS" BASIS,
 * WITHOUT WARRANTIES OR CONDITIONS OF ANY KIND, either express or implied.
 * See the License for the specific language governing permissions and
 * limitations under the License.
 */
package com.github.tomakehurst.wiremock.verification;

import com.github.tomakehurst.wiremock.http.Request;
import com.github.tomakehurst.wiremock.http.RequestListener;
import com.github.tomakehurst.wiremock.http.Response;
import com.github.tomakehurst.wiremock.matching.RequestMatcherExtension;
import com.github.tomakehurst.wiremock.matching.RequestPattern;
import com.github.tomakehurst.wiremock.stubbing.ServeEvent;
import com.google.common.base.Function;
import com.google.common.base.Optional;
import com.google.common.base.Predicate;
import com.google.common.collect.ImmutableList;

import java.util.Collections;
import java.util.List;
import java.util.Queue;
import java.util.UUID;
import java.util.concurrent.ConcurrentLinkedQueue;

import static com.github.tomakehurst.wiremock.matching.RequestPattern.thatMatch;
import static com.google.common.collect.Iterables.*;

public class InMemoryRequestJournal implements RequestListener, RequestJournal {

	private final Queue<ServeEvent> serveEvents = new ConcurrentLinkedQueue<ServeEvent>();

	private final Optional<Integer> maxEntries;

	public InMemoryRequestJournal(Optional<Integer> maxEntries) {
		if (maxEntries.isPresent() && maxEntries.get() < 0) {
			throw new IllegalArgumentException("Maximum number of entries of journal must be greater than zero");
		}
		this.maxEntries = maxEntries;
	}

	@Override
	public int countRequestsMatching(RequestPattern requestPattern) {
		return size(filter(getRequests(), thatMatch(requestPattern)));
	}

	@Override
	public List<LoggedRequest> getRequestsMatching(RequestPattern requestPattern) {
		return ImmutableList.copyOf(filter(getRequests(), thatMatch(requestPattern)));
	}

    private Predicate<Request> matchedBy(final RequestPattern requestPattern) {
		return new Predicate<Request>() {
			public boolean apply(Request input) {
				return requestPattern.isMatchedBy(input, Collections.<String, RequestMatcherExtension>emptyMap());
			}
		};
	}

	@Override
	public void requestReceived(Request request, Response response) {
<<<<<<< HEAD
		serveEvents.add(ServeEvent.of(LoggedRequest.createFrom(request), null));
=======
		serveEvents.add(ServeEvent.exactMatch(LoggedRequest.createFrom(request), null));
>>>>>>> 13eaf881
		removeOldEntries();
	}

	@Override
	public void requestReceived(ServeEvent serveEvent) {
		serveEvents.add(serveEvent);
        removeOldEntries();
	}

    @Override
    public List<ServeEvent> getAllServeEvents() {
        return ImmutableList.copyOf(serveEvents).reverse();
    }

	@Override
<<<<<<< HEAD
	public Optional<ServeEvent> getAllServedStub(final UUID id) {
=======
	public Optional<ServeEvent> getServeEvent(final UUID id) {
>>>>>>> 13eaf881
		return tryFind(serveEvents, new Predicate<ServeEvent>() {
			@Override
			public boolean apply(ServeEvent input) {
				return input.getId().equals(id);
			}
		});
	}

	@Override
	public void reset() {
		serveEvents.clear();
	}

	private Iterable<LoggedRequest> getRequests() {
		return transform(serveEvents, new Function<ServeEvent, LoggedRequest>() {
			public LoggedRequest apply(ServeEvent input) {
				return input.getRequest();
			}
		});
	}

	private void removeOldEntries() {
		if (maxEntries.isPresent()) {
			while (serveEvents.size() > maxEntries.get()) {
				serveEvents.poll();
			}
		}
	}

}<|MERGE_RESOLUTION|>--- conflicted
+++ resolved
@@ -68,11 +68,7 @@
 
 	@Override
 	public void requestReceived(Request request, Response response) {
-<<<<<<< HEAD
 		serveEvents.add(ServeEvent.of(LoggedRequest.createFrom(request), null));
-=======
-		serveEvents.add(ServeEvent.exactMatch(LoggedRequest.createFrom(request), null));
->>>>>>> 13eaf881
 		removeOldEntries();
 	}
 
@@ -88,11 +84,7 @@
     }
 
 	@Override
-<<<<<<< HEAD
-	public Optional<ServeEvent> getAllServedStub(final UUID id) {
-=======
 	public Optional<ServeEvent> getServeEvent(final UUID id) {
->>>>>>> 13eaf881
 		return tryFind(serveEvents, new Predicate<ServeEvent>() {
 			@Override
 			public boolean apply(ServeEvent input) {
