--- conflicted
+++ resolved
@@ -111,16 +111,9 @@
     @Override
     public void removeStubMapping(StubMapping stubbMapping) {
         postJsonAssertOkAndReturnBody(
-<<<<<<< HEAD
-            urlFor(RemoveStubMappingTask.class),
-            Json.write(stubbMapping),
-            HTTP_OK);
-
-=======
             urlFor(OldRemoveStubMappingTask.class),
             Json.write(stubbMapping),
             HTTP_OK);
->>>>>>> 13eaf881
     }
 
     @Override
@@ -167,11 +160,6 @@
     }
 
     @Override
-    public void resetMappings() {
-        postJsonAssertOkAndReturnBody(urlFor(ResetStubMappingsTask.class), null, HTTP_OK);
-    }
-
-    @Override
     public void resetToDefaultMappings() {
         postJsonAssertOkAndReturnBody(urlFor(ResetToDefaultMappingsTask.class), null, HTTP_OK);
     }
@@ -282,13 +270,10 @@
         return safelyExecuteRequest(url, expectedStatus, get);
     }
 
-<<<<<<< HEAD
-=======
     private void executeRequest(RequestSpec requestSpec) {
         executeRequest(requestSpec, PathParams.empty(), null, Void.class, 200);
     }
 
->>>>>>> 13eaf881
     private <B, R> R executeRequest(RequestSpec requestSpec, B requestBody, Class<R> responseType) {
         return executeRequest(requestSpec, PathParams.empty(),requestBody, responseType, 200);
     }
