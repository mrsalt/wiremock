--- conflicted
+++ resolved
@@ -28,13 +28,9 @@
 sourceCompatibility = 1.7
 targetCompatibility = 1.7
 group = 'com.github.tomakehurst'
-<<<<<<< HEAD
-version = 1.58
-=======
 version = '2.1.1-beta'
 
 def shouldPublishLocally = System.getProperty('LOCAL_PUBLISH')
->>>>>>> a52f05d3
 
 def versions = [
         jackson: '2.6.1',
