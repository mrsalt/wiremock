buildscript {
    repositories {
        maven {
            url "https://oss.sonatype.org"
        }
        mavenCentral()
    }

    dependencies {
        classpath group: 'org.ajoberstar', name: 'gradle-plugins', version: '0.1.1'

    }
}

plugins {
    id 'com.github.johnrengelman.shadow' version '1.2.3'
}

apply plugin: 'java'
apply plugin: 'scala'
apply plugin: 'eclipse'
apply plugin: 'maven'
apply plugin: 'maven-publish'
apply plugin: 'signing'
apply plugin: 'idea'
apply plugin: 'project-report'
apply plugin: 'com.github.johnrengelman.shadow'

sourceCompatibility = 1.7
targetCompatibility = 1.7
group = 'com.github.tomakehurst'
version = '2.6.0'

def shouldPublishLocally = System.getProperty('LOCAL_PUBLISH')

def versions = [
    jackson: '2.6.1',
    jetty  : '9.2.13.v20150730'
]

repositories {
    mavenCentral()
}

dependencies {
    compile "org.eclipse.jetty:jetty-server:$versions.jetty"
    compile "org.eclipse.jetty:jetty-servlet:$versions.jetty"
    compile "org.eclipse.jetty:jetty-servlets:$versions.jetty"
    compile "org.eclipse.jetty:jetty-webapp:$versions.jetty"
    compile "com.google.guava:guava:18.0"
    compile "com.fasterxml.jackson.core:jackson-core:$versions.jackson",
        "com.fasterxml.jackson.core:jackson-annotations:$versions.jackson",
        "com.fasterxml.jackson.core:jackson-databind:$versions.jackson"
    compile "org.apache.httpcomponents:httpclient:4.5.1"
    compile 'org.xmlunit:xmlunit-core:2.3.0'
    compile 'org.xmlunit:xmlunit-legacy:2.3.0'
    compile "com.jayway.jsonpath:json-path:2.2.0"
    compile "org.slf4j:slf4j-api:1.7.12"
    compile "net.sf.jopt-simple:jopt-simple:4.9"
    compile("junit:junit:4.12") {
        exclude group: "org.hamcrest", module: "hamcrest-core"
    }
<<<<<<< HEAD
    compile 'org.apache.commons:commons-lang3:3.5'
    compile 'com.flipkart.zjsonpatch:zjsonpatch:0.2.1'
=======
    compile 'org.apache.commons:commons-lang3:3.4'
    compile 'com.flipkart.zjsonpatch:zjsonpatch:0.3.0'
>>>>>>> e38e53e0
    compile 'com.github.jknack:handlebars:4.0.6', {
        exclude group: 'org.mozilla', module: 'rhino'
    }

    testCompile "org.hamcrest:hamcrest-all:1.3"
    testCompile("org.jmock:jmock:2.5.1") {
        exclude group: "junit", module: "junit-dep"
        exclude group: "org.hamcrest", module: "hamcrest-core"
        exclude group: "org.hamcrest", module: "hamcrest-library"
    }
    testCompile("org.jmock:jmock-junit4:2.5.1") {
        exclude group: "junit", module: "junit-dep"
        exclude group: "org.hamcrest", module: "hamcrest-core"
        exclude group: "org.hamcrest", module: "hamcrest-library"
    }
    testCompile "org.skyscreamer:jsonassert:1.2.3"
    testCompile 'com.toomuchcoding.jsonassert:jsonassert:0.4.7'
    testCompile 'org.awaitility:awaitility:2.0.0'

    testCompile "com.googlecode.jarjar:jarjar:1.3"
    testCompile "commons-io:commons-io:2.4"
    testCompile 'org.scala-lang:scala-library:2.11.8'
    testCompile 'org.littleshoot:littleproxy:1.1.2'

    testRuntime 'org.slf4j:slf4j-log4j12:1.7.12'
    testRuntime files('src/test/resources/classpath file source/classpathfiles.zip', 'src/test/resources/classpath-filesource.jar')
}

compileTestJava {
    options.encoding = 'UTF-8'
}

test {
    // Set the timezone for testing somewhere other than my machine to increase the chances of catching timezone bugs
    systemProperty 'user.timezone', 'Australia/Sydney'

    exclude 'ignored/**'

    maxParallelForks = 3

    testLogging {
        events "failed"
        exceptionFormat "full"
    }
}


configurations {
    provided
    shadowJar
    thinJarPom
    standaloneJarPom
}

sourceSets {
    main { compileClasspath += configurations.provided }
}

eclipse {
    classpath {
        plusConfigurations += configurations.provided
    }
}

jar {
    manifest {
        attributes("Main-Class": "com.github.tomakehurst.wiremock.standalone.WireMockServerRunner")
    }
}

shadowJar {
    baseName = 'wiremock-standalone'
    classifier = ''

    relocate "org.mortbay", 'wiremock.org.mortbay'
    relocate "org.eclipse", 'wiremock.org.eclipse'
    relocate "org.codehaus", 'wiremock.org.codehaus'
    relocate "com.google.common", 'wiremock.com.google.common'
    relocate "com.fasterxml.jackson", 'wiremock.com.fasterxml.jackson'
    relocate "org.apache", 'wiremock.org.apache'
    relocate "org.xmlunit", 'wiremock.org.xmlunit'
    relocate "org.hamcrest", 'wiremock.org.hamcrest'
    relocate "org.skyscreamer", 'wiremock.org.skyscreamer'
    relocate "org.json", 'wiremock.org.json'
    relocate "net.minidev", 'wiremock.net.minidev'
    relocate "com.jayway", 'wiremock.com.jayway'
    relocate "org.objectweb", 'wiremock.org.objectweb'
    relocate "org.custommonkey", "wiremock.org.custommonkey"
    relocate "com.flipkart", "wiremock.com.flipkart"
    relocate "net.sf", "wiremock.net.sf"
    relocate "com.github.jknack", "wiremock.com.github.jknack"
    relocate "org.antlr", "wiremock.org.antlr"

    dependencies {
        exclude(dependency('junit:junit'))
    }
}

def releaseDirUrl
def repoUser
def repoPassword

task sourcesJar(type: Jar, dependsOn: classes) {
    classifier = 'sources'
    from sourceSets.main.allSource
}

task javadocJar(type: Jar, dependsOn: javadoc) {
    classifier = 'javadoc'
    from javadoc.destinationDir
}

def thinJarPomPath = "${project.buildDir}/publications/thinJar/pom-default.xml"
def standaloneJarPomPath = "${project.buildDir}/publications/standaloneJar/pom-default.xml"

artifacts {
    archives sourcesJar
    archives javadocJar
    archives shadowJar
    thinJarPom new File(thinJarPomPath)
    standaloneJarPom new File(standaloneJarPomPath)
}

signing {
    required { !version.toString().contains("SNAPSHOT") && (gradle.taskGraph.hasTask("uploadArchives") || gradle.taskGraph.hasTask("publish")) }
    sign configurations.archives
}

task signJars(type: Sign, dependsOn: [javadocJar, sourcesJar]) {
    sign javadocJar
    sign sourcesJar
}
task signThinJar(type: Sign, dependsOn: jar) {
    sign jar
}
task signShadowJar(type: Sign, dependsOn: shadowJar) {
    sign shadowJar
}
task signThinJarPom(type: Sign, dependsOn: 'generatePomFileForThinJarPublication') {
    outputs.upToDateWhen { false }
    sign new File(thinJarPomPath)
}
task signStandaloneJarPom(type: Sign, dependsOn: 'generatePomFileForStandaloneJarPublication') {
    outputs.upToDateWhen { false }
    sign new File(standaloneJarPomPath)
}

if (!this.hasProperty('sonatypeUser')) {
    repoUser = 'default'
} else {
    repoUser = sonatypeUser
}

if (!this.hasProperty('sonatypePassword')) {
    repoPassword = 'default'
} else {
    repoPassword = sonatypePassword
}


final pomInfo = {
    resolveStrategy = Closure.DELEGATE_FIRST
    name 'WireMock'
    description 'A web service test double for all occasions'
    url 'http://wiremock.org'
    scm {
        connection 'https://tomakehurst@github.com/tomakehurst/wiremock.git'
        developerConnection 'https://tomakehurst@github.com/tomakehurst/wiremock.git'
        url 'https://tomakehurst@github.com/tomakehurst/wiremock.git'
    }
    licenses {
        license {
            name 'The Apache Software License, Version 2.0'
            url 'http://www.apache.org/license/LICENSE-2.0.txt'
            distribution 'repo'
        }
    }
    developers {
        developer {
            id 'tomakehurst'
            name 'Tom Akehurst'
        }
    }
}

publishing {
    repositories {
        maven {
            URL localRepo = new File("${System.getProperty('user.home')}/.m2/repository").toURI().toURL()
            URL repoUrl = shouldPublishLocally ? localRepo : URI.create('https://oss.sonatype.org/service/local/staging/deploy/maven2').toURL()

            url repoUrl

            if (!shouldPublishLocally) {
                credentials {
                    username repoUser
                    password repoPassword
                }
            }
        }
    }
    publications {
        thinJar(MavenPublication) {
            from components.java
            artifact sourcesJar
            artifact javadocJar
            (signJars.signatures + signThinJar.singleSignature).each { signature ->
                artifact(signature) {
                    classifier = signature.classifier == '' ? null : signature.classifier
                    extension = "jar.${signature.extension}"
                }
            }
            artifact(signThinJarPom.singleSignature) {
                extension = 'pom.asc'
            }

            pom.withXml {
                asNode().children().last() + pomInfo

                asNode().dependencies.'*'.findAll() {
                    it.scope.text() == 'runtime' && project.configurations.compile.allDependencies.find { dep ->
                        dep.name == it.artifactId.text()
                    }
                }.each() {
                    it.scope*.value = 'compile'
                }

            }
        }

        standaloneJar(MavenPublication) {
            artifactId "${project.name}-standalone"
            from components.shadow

            artifact sourcesJar
            artifact javadocJar
            (signJars.signatures + signShadowJar.singleSignature).each { signature ->
                artifact(signature) {
                    classifier = signature.classifier == '' ? null : signature.classifier
                    extension = "jar.${signature.extension}"
                }
            }
            artifact(signStandaloneJarPom.singleSignature) {
                extension = 'pom.asc'
            }

            pom.packaging 'jar'
            pom.withXml {
                asNode().children().last() + pomInfo
            }
        }
    }
}

task checkReleasePreconditions << {
    def REQUIRED_GIT_BRANCH = 'master'

    println "Using Java version: ${System.getProperty('java.runtime.version')}"
    assert System.getProperty('java.runtime.version').startsWith('1.7'), "Must release with Java 7 to avoid collection bug"

    def currentGitBranch = 'git rev-parse --abbrev-ref HEAD'.execute().text.trim()
    assert currentGitBranch == REQUIRED_GIT_BRANCH, "Must be on the $REQUIRED_GIT_BRANCH branch in order to release"
}
publish.dependsOn checkReleasePreconditions

task addGitTag << {
    if (!shouldPublishLocally) {
        println "git tag ${version}".execute().text
        println "git push origin --tags".execute().text
    }
}

task signAll {
    dependsOn signJars, signThinJar, signShadowJar, signThinJarPom, signStandaloneJarPom
}

task npmInstall(type: Exec) {
    workingDir 'docs-v2'
    commandLine 'npm', 'i'
}

task generateApiDocs(type: Exec) {
    dependsOn npmInstall
    workingDir 'docs-v2'
    commandLine 'npm', 'run', 'apidocs'
}
jar.dependsOn generateApiDocs
processResources.dependsOn generateApiDocs

task deleteGeneratedApiDocs(type: Delete) {
    delete "src/main/resources/swagger"
}

clean.dependsOn deleteGeneratedApiDocs

task release {
    dependsOn 'generatePomFileForThinJarPublication', 'generatePomFileForStandaloneJarPublication'
    dependsOn clean, jar, shadowJar, signAll, publish, addGitTag
}

task 'set-release-dir' << {
    if (releaseDir) {
        releaseDirUrl = 'file://' + releaseDir
        if (!releaseDirUrl.endsWith('/')) {
            releaseDirUrl = releaseDirUrl + '/';
        }

        tasks.uploadArchives.repositories.mavenDeployer.repository.url = releaseDirUrl

        println 'Release dir set to: ' + releaseDirUrl
    } else {
        logger.error "Please specify release dir e.g. -P/home/me/.m2/repository"
        System.exit(1)
    }
}

task 'bump-version' << {
    def baseVersion = '2.6'
    def filesWithVersion = [
        'build.gradle'                                   : { "version = '${baseVersion}.${it}" },
        'docs-v2/_config.yml'                            : { "wiremock_version: ${baseVersion}.${it}" },
        'src/main/resources/raml/wiremock-admin-api.raml': { "version: ${baseVersion}.${it}" }
    ]

    def gradleBuildFile = new File('build.gradle')
    int currentMinorVersion
    gradleBuildFile.text.find ~/version = '${baseVersion}.([0-9]+)/, { match, minorVersion ->
        currentMinorVersion = Integer.valueOf(minorVersion)
        int nextMinorVersion = currentMinorVersion + 1

        filesWithVersion.each { fileName, lineWithVersionTemplates ->
            def file = new File(fileName)
            def lineWithVersionTemplateList = lineWithVersionTemplates instanceof List ?
                lineWithVersionTemplates :
                [lineWithVersionTemplates];

            lineWithVersionTemplateList.each { lineWithVersionTemplate ->
                def oldLine = lineWithVersionTemplate.call(currentMinorVersion)
                def newLine = lineWithVersionTemplate.call(nextMinorVersion)
                println "Replacing '${oldLine}' with '${newLine}' in ${fileName}"
                file.text = file.text.replace(oldLine, newLine);
            }
        }
    }
}

task wrapper(type: Wrapper) {
    gradleVersion = '3.1'
}

task 'add-copyright-headers' << {
    def copyrightNotice = """/*
 * Copyright (C) 2011 Thomas Akehurst
 *
 * Licensed under the Apache License, Version 2.0 (the "License");
 * you may not use this file except in compliance with the License.
 * You may obtain a copy of the License at
 *
 * http://www.apache.org/licenses/LICENSE-2.0
 *
 * Unless required by applicable law or agreed to in writing, software
 * distributed under the License is distributed on an "AS IS" BASIS,
 * WITHOUT WARRANTIES OR CONDITIONS OF ANY KIND, either express or implied.
 * See the License for the specific language governing permissions and
 * limitations under the License.
 */
"""

    def srcDir = new File('src')
    srcDir.eachFileRecurse { file ->
        if (file.name.endsWith(".java") && !file.text.contains(copyrightNotice)) {
            println "Adding copyright header to $file.path"
            def newFileText = copyrightNotice + file.text;
            file.text = newFileText;
        }
    }
}<|MERGE_RESOLUTION|>--- conflicted
+++ resolved
@@ -60,13 +60,8 @@
     compile("junit:junit:4.12") {
         exclude group: "org.hamcrest", module: "hamcrest-core"
     }
-<<<<<<< HEAD
     compile 'org.apache.commons:commons-lang3:3.5'
-    compile 'com.flipkart.zjsonpatch:zjsonpatch:0.2.1'
-=======
-    compile 'org.apache.commons:commons-lang3:3.4'
     compile 'com.flipkart.zjsonpatch:zjsonpatch:0.3.0'
->>>>>>> e38e53e0
     compile 'com.github.jknack:handlebars:4.0.6', {
         exclude group: 'org.mozilla', module: 'rhino'
     }
